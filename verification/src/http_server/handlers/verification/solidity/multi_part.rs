--- conflicted
+++ resolved
@@ -33,10 +33,6 @@
     };
 
     let response = compile_and_verify_handler(&compilers, input, true).await?;
-<<<<<<< HEAD
-    metrics::count_verify_contract(&response, "multi-part");
-=======
     metrics::count_verify_contract(&response.status, "multi-part");
->>>>>>> 081e8bce
     Ok(Json(response))
 }