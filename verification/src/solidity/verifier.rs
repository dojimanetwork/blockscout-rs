--- conflicted
+++ resolved
@@ -263,7 +263,6 @@
             source: self.source,
         }
     }
-<<<<<<< HEAD
 }
 
 impl<Source> Debug for Bytecode<Source> {
@@ -276,20 +275,6 @@
     }
 }
 
-=======
-}
-
-impl<Source> Debug for Bytecode<Source> {
-    fn fmt(&self, f: &mut Formatter<'_>) -> std::fmt::Result {
-        f.debug_struct("Bytecode")
-            .field("bytecode", &self.bytecode)
-            .field("bytes_after_metadata_Hash", &self.bytes_after_metadata_hash)
-            .field("source", &self.source)
-            .finish()
-    }
-}
-
->>>>>>> 49b08e2e
 impl<Source> Bytecode<Source> {
     /// Initializes the structure from string and parsed deployed bytecode.
     /// It removes metadata hash from the provided string and extracts
@@ -437,12 +422,6 @@
     pub fn verify(&self, output: CompilerOutput) -> Option<VerificationSuccess> {
         for (path, contracts) in output.contracts {
             for (name, contract) in contracts {
-<<<<<<< HEAD
-                if let Ok(mut success) = self.compare(&contract) {
-                    success.file_path = path;
-                    success.contract_name = name;
-                    return Some(success);
-=======
                 if let Ok((abi, constructor_args)) = self.compare(&contract) {
                     return Some(VerificationSuccess {
                         file_path: path,
@@ -450,7 +429,6 @@
                         abi,
                         constructor_args,
                     });
->>>>>>> 49b08e2e
                 }
             }
         }
@@ -459,9 +437,6 @@
     }
 
     /// Compares the result of local contract compilation with data specified on initialization.
-<<<<<<< HEAD
-    fn compare(&self, contract: &Contract) -> Result<VerificationSuccess, VerificationError> {
-=======
     ///
     /// On success returns a tuple where first argument is a contract ABI, and the second
     /// is constructor arguments passed on actual contract initialization.
@@ -469,7 +444,6 @@
         &self,
         contract: &Contract,
     ) -> Result<(ethabi::Contract, Option<Bytes>), VerificationError> {
->>>>>>> 49b08e2e
         let deployed_bytecode = {
             let bytes = contract
                 .get_deployed_bytecode_bytes()
@@ -495,20 +469,7 @@
 
         let constructor_args = self.extract_constructor_args(abi.constructor(), &bytecode)?;
 
-<<<<<<< HEAD
-        // We do not know file path and contract name yet. We may create private structure
-        // to be returned from `compare` function which do not include those fields,
-        // but it would make the code less clear. At the same time the overhead of setting
-        // empty strings here is really small (it is done only once per verification).
-        Ok(VerificationSuccess {
-            file_path: "".to_string(),
-            contract_name: "".to_string(),
-            abi: abi.into_owned(),
-            constructor_args,
-        })
-=======
         Ok((abi.into_owned(), constructor_args))
->>>>>>> 49b08e2e
     }
 
     /// Checks that solc versions obtained from metadata hash correspond
